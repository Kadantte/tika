--- conflicted
+++ resolved
@@ -28,14 +28,12 @@
 import java.nio.file.Files;
 import java.nio.file.Path;
 import java.nio.file.StandardCopyOption;
-<<<<<<< HEAD
 import java.util.ArrayList;
-=======
 import java.security.PrivateKey;
 import java.util.HashSet;
->>>>>>> ab0fab45
 import java.util.List;
 import java.util.Map;
+import java.util.Set;
 import java.util.Timer;
 import java.util.TimerTask;
 import java.util.concurrent.atomic.AtomicBoolean;
@@ -76,13 +74,10 @@
 import org.apache.tika.pipes.fetcher.AbstractFetcher;
 import org.apache.tika.pipes.fetcher.RangeFetcher;
 import org.apache.tika.pipes.fetcher.http.config.AdditionalHttpHeaders;
-<<<<<<< HEAD
-import org.apache.tika.pipes.fetcher.http.config.HttpFetcherConfig;
-=======
 import org.apache.tika.pipes.fetcher.http.jwt.JwtGenerator;
 import org.apache.tika.pipes.fetcher.http.jwt.JwtPrivateKeyCreds;
 import org.apache.tika.pipes.fetcher.http.jwt.JwtSecretCreds;
->>>>>>> ab0fab45
+import org.apache.tika.pipes.fetcher.http.config.HttpFetcherConfig;
 import org.apache.tika.utils.StringUtils;
 
 /**
@@ -133,8 +128,7 @@
     private HttpClient httpClient;
     //back-off client that disables compression
     private HttpClient noCompressHttpClient;
-<<<<<<< HEAD
-=======
+
     private int maxRedirects = 10;
     //overall timeout in milliseconds
     private long overallTimeout = -1;
@@ -145,34 +139,19 @@
     //status code was not in the 200 range
     private int maxErrMsgSize = 10000;
 
-    //httpHeaders to capture in the metadata
-    private final Set<String> httpHeaders = new HashSet<>();
-
-    private String jwtIssuer;
-    private String jwtSubject;
-    private int jwtExpiresInSeconds;
-    private String jwtSecret;
-    private String jwtPrivateKeyBase64;
-
     JwtGenerator jwtGenerator;
 
     //When making the request, what User-Agent is sent.
     //By default httpclient adds e.g. "Apache-HttpClient/4.5.13 (Java/x.y.z)"
     private String userAgent = null;
->>>>>>> ab0fab45
 
     @Override
     public InputStream fetch(String fetchKey, Metadata metadata, ParseContext parseContext) throws IOException, TikaException {
         HttpGet get = new HttpGet(fetchKey);
         RequestConfig requestConfig = RequestConfig
                 .custom()
-<<<<<<< HEAD
                 .setMaxRedirects(httpFetcherConfig.getMaxRedirects())
                 .setRedirectsEnabled(httpFetcherConfig.getMaxRedirects() > 0)
-=======
-                .setMaxRedirects(maxRedirects)
-                .setRedirectsEnabled(true)
->>>>>>> ab0fab45
                 .build();
         get.setConfig(requestConfig);
         putAdditionalHeadersOnRequest(parseContext, get);
@@ -188,15 +167,9 @@
         return execute(get, metadata, httpClient, true);
     }
 
-<<<<<<< HEAD
-    private void putAdditionalHeadersOnRequest(ParseContext parseContext, HttpGet httpGet) {
+    private void putAdditionalHeadersOnRequest(ParseContext parseContext, HttpGet httpGet) throws TikaException {
         if (!StringUtils.isBlank(httpFetcherConfig.getUserAgent())) {
             httpGet.setHeader(USER_AGENT, httpFetcherConfig.getUserAgent());
-=======
-    private void putAdditionalHeadersOnRequest(ParseContext parseContext, HttpGet get) throws TikaException {
-        if (!StringUtils.isBlank(userAgent)) {
-            get.setHeader(USER_AGENT, userAgent);
->>>>>>> ab0fab45
         }
         AdditionalHttpHeaders additionalHttpHeaders = parseContext.get(AdditionalHttpHeaders.class);
         if (additionalHttpHeaders != null) {
@@ -206,7 +179,7 @@
         }
         if (jwtGenerator != null) {
             try {
-                get.setHeader("Authorization", "Bearer " + jwtGenerator.jwt());
+                httpGet.setHeader("Authorization", "Bearer " + jwtGenerator.jwt());
             } catch (JOSEException e) {
                 throw new TikaException("Could not generate JWT", e);
             }
@@ -379,11 +352,7 @@
             UnsynchronizedByteArrayOutputStream bos = UnsynchronizedByteArrayOutputStream
                     .builder()
                     .get();
-<<<<<<< HEAD
             IOUtils.copyLarge(is, bos, 0, httpFetcherConfig.getMaxErrMsgSize());
-=======
-            IOUtils.copyLarge(is, bos, 0, maxErrMsgSize);
->>>>>>> ab0fab45
             return bos.toString(StandardCharsets.UTF_8);
         } catch (IOException e) {
             LOG.warn("IOException trying to read error message", e);
@@ -598,12 +567,9 @@
 
     @Override
     public void checkInitialization(InitializableProblemHandler problemHandler) throws TikaConfigException {
-<<<<<<< HEAD
-=======
         if (!StringUtils.isBlank(jwtSecret) && !StringUtils.isBlank(jwtPrivateKeyBase64)) {
             throw new TikaConfigException("Both JWT secret and JWT private key base 64 were " + "specified. Only one or the other is supported");
         }
->>>>>>> ab0fab45
     }
 
     public void setHttpClientFactory(HttpClientFactory httpClientFactory) {
