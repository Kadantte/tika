--- conflicted
+++ resolved
@@ -16,6 +16,10 @@
  */
 package org.apache.tika.parser.crypto;
 
+import java.io.IOException;
+import java.io.InputStream;
+import java.util.Set;
+
 import org.apache.commons.io.input.CloseShieldInputStream;
 import org.apache.tika.exception.TikaException;
 import org.apache.tika.metadata.Metadata;
@@ -33,18 +37,12 @@
 import org.xml.sax.ContentHandler;
 import org.xml.sax.SAXException;
 
-import java.io.IOException;
-import java.io.InputStream;
-import java.util.Set;
-
 /**
  * Basic parser for PKCS7 data.
  */
 public class Pkcs7Parser extends AbstractParser {
 
-    /**
-     * Serial version UID
-     */
+    /** Serial version UID */
     private static final long serialVersionUID = -7310531559075115044L;
 
     private static final MediaType PKCS7_MIME =
@@ -64,20 +62,6 @@
         try {
             DigestCalculatorProvider digestCalculatorProvider =
                     new JcaDigestCalculatorProviderBuilder().setProvider("BC").build();
-<<<<<<< HEAD
-            CMSSignedDataParser parser = null;
-            CMSTypedStream content = null;
-            try {
-                parser = new CMSSignedDataParser(digestCalculatorProvider,
-                        new CloseShieldInputStream(stream));
-                content = parser.getSignedContent();
-            } catch (CMSException e) {
-                throw new TikaException("Unable to parse pkcs7 signed data", e);
-
-            } finally {
-                if (parser != null) {
-                    parser.close();
-=======
             CMSSignedDataParser parser =
                     new CMSSignedDataParser(digestCalculatorProvider, new CloseShieldInputStream(stream));
             try {
@@ -89,23 +73,14 @@
                     Parser delegate =
                             context.get(Parser.class, EmptyParser.INSTANCE);
                     delegate.parse(input, handler, metadata, context);
->>>>>>> c95ede6c
                 }
             } finally {
                 parser.close();
             }
-
-            if (content == null) {
-                throw new TikaException("cannot parse detached pkcs7 signature (no signed data to parse)");
-            }
-            try (InputStream input = content.getContentStream()) {
-                Parser delegate =
-                        context.get(Parser.class, EmptyParser.INSTANCE);
-                delegate.parse(input, handler, metadata, context);
-            }
-
         } catch (OperatorCreationException e) {
             throw new TikaException("Unable to create DigestCalculatorProvider", e);
+        } catch (CMSException e) {
+            throw new TikaException("Unable to parse pkcs7 signed data", e);
         }
     }
 
